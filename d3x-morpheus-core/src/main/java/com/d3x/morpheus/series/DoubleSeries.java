--- conflicted
+++ resolved
@@ -32,18 +32,13 @@
 import java.util.stream.DoubleStream;
 import java.util.stream.Stream;
 
-<<<<<<< HEAD
-import com.d3x.core.lang.D3xException;
-import com.d3x.core.util.Generic;
-import com.d3x.core.util.IO;
-=======
->>>>>>> 18efde3c
 import com.d3x.morpheus.frame.DataFrame;
 import com.d3x.morpheus.stats.Stats;
 import com.d3x.morpheus.util.AssertException;
 import com.d3x.morpheus.util.GenericType;
 import com.d3x.morpheus.util.IO;
 import com.d3x.morpheus.util.IntComparator;
+import com.d3x.morpheus.util.MorpheusException;
 import com.d3x.morpheus.util.Resource;
 
 /**
@@ -295,7 +290,7 @@
      */
     static <K> DoubleSeries<K> build(Class<K> keyType, List<K> keys, List<Double> values) {
         if (keys.size() != values.size())
-            throw new D3xException("Key/value length mismatch.");
+            throw new MorpheusException("Key/value length mismatch.");
 
         DoubleSeriesBuilder<K> builder = builder(keyType);
         builder.capacity(keys.size());
